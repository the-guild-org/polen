--- conflicted
+++ resolved
@@ -294,15 +294,9 @@
       strip-ansi:
         specifier: ^7.1.0
         version: 7.1.0
-<<<<<<< HEAD
       tree-sitter-graphql-grammar-wasm:
         specifier: link:/Users/jasonkuhrt/projects/jasonkuhrt/tree-sitter-graphql-grammar-wasm
         version: link:../../jasonkuhrt/tree-sitter-graphql-grammar-wasm
-      type-fest:
-        specifier: ^4.41.0
-        version: 4.41.0
-=======
->>>>>>> 3cbb5810
       vite-tsconfig-paths:
         specifier: ^5.1.4
         version: 5.1.4(rolldown-vite@7.0.10(@types/node@24.1.0)(esbuild@0.25.8)(tsx@4.20.3)(yaml@2.8.0))(typescript@5.9.2)
