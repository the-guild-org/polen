{
  "name": "polen",
  "version": "0.0.0-dripip",
  "type": "module",
  "description": "A framework for delightful GraphQL developer portals",
  "author": {
    "name": "Jason Kuhrt",
    "url": "https://kuhrt.me"
  },
  "bugs": {
    "url": "https://github.com/the-guild-org/polen/issues"
  },
  "keywords": [
    "graphql",
    "polen",
    "pollen",
    "developer portal",
    "api",
    "docs",
    "reference"
  ],
  "license": "MIT",
  "repository": {
    "type": "git",
    "url": "git+https://github.com/the-guild-org/polen.git"
  },
  "imports": {
    "#*": {
      "default": "./build/*.js"
    },
    "#api/iso": {
      "default": "./build/api/iso/$.js"
    },
    "#vite": {
      "default": "./build/vite/index.js"
    },
    "#lib/apple-touch-icon": {
      "default": "./build/lib/apple-touch-icon/$.js"
    },
    "#lib/errors": {
      "default": "./build/lib/errors/$.js"
    },
    "#lib/errors/errors": {
      "default": "./build/lib/errors/$$.js"
    },
    "#lib/extensible-data": {
      "default": "./build/lib/extensible-data/$.js"
    },
    "#lib/favicon": {
      "default": "./build/lib/favicon/$.js"
    },
    "#lib/file-router": {
      "default": "./build/lib/file-router/$.js"
    },
    "#lib/file-router/file-router": {
      "default": "./build/lib/file-router/$$.js"
    },
    "#lib/grafaid": {
      "default": "./build/lib/grafaid/$.js"
    },
    "#lib/grafaid/grafaid": {
      "default": "./build/lib/grafaid/$$.js"
    },
    "#lib/grafaid-old": {
      "default": "./build/lib/grafaid-old/$.js"
    },
    "#lib/graphql-path": {
      "default": "./build/lib/graphql-path/$.js"
    },
    "#lib/graphql-path/graphql-path": {
      "default": "./build/lib/graphql-path/$$.js"
    },
    "#lib/graphql-schema-loader": {
      "default": "./build/lib/graphql-schema-loader/$.js"
    },
    "#lib/hono-aid": {
      "default": "./build/lib/hono-aid/$.js"
    },
    "#lib/html-utils": {
      "default": "./build/lib/html-utils/$.js"
    },
    "#lib/catalog": {
      "default": "./build/lib/catalog/$.js"
    },
    "#lib/catalog/catalog": {
      "default": "./build/lib/catalog/catalog.js"
    },
    "#lib/change": {
      "default": "./build/lib/change/$.js"
    },
    "#lib/change/change": {
      "default": "./build/lib/change/$$.js"
    },
    "#lib/lifecycles": {
      "default": "./build/lib/lifecycles/$.js"
    },
    "#lib/lifecycles/lifecycles": {
      "default": "./build/lib/lifecycles/$$.js"
    },
    "#lib/revision": {
      "default": "./build/lib/revision/$.js"
    },
    "#lib/revision/revision": {
      "default": "./build/lib/revision/revision.js"
    },
    "#lib/schema": {
      "default": "./build/lib/schema/$.js"
    },
    "#lib/schema/schema": {
      "default": "./build/lib/schema/schema.js"
    },
    "#lib/schema-definition": {
      "default": "./build/lib/schema-definition/$.js"
    },
    "#lib/schema-definition/schema-definition": {
      "default": "./build/lib/schema-definition/schema-definition.js"
    },
    "#lib/semver": {
      "default": "./build/lib/semver/$.js"
    },
    "#lib/semver/semver": {
      "default": "./build/lib/semver/$$.js"
    },
    "#lib/mask": {
      "default": "./build/lib/mask/$.js"
    },
    "#lib/mask/mask": {
      "default": "./build/lib/mask/$$.js"
    },
    "#lib/path-map": {
      "default": "./build/lib/path-map/$.js"
    },
    "#lib/path-map/path-map": {
      "default": "./build/lib/path-map/$$.js"
    },
    "#lib/react-router-effect": {
      "default": "./build/lib/react-router-effect/$.js"
    },
    "#lib/react-router-effect/react-router-effect": {
      "default": "./build/lib/react-router-effect/$$.js"
    },
    "#lib/kit-temp": {
      "default": "./build/lib/kit-temp/$.js"
    },
    "#lib/file-path": {
      "default": "./build/lib/file-path/$.js"
    },
    "#lib/file-path/file-path": {
      "default": "./build/lib/file-path/$$.js"
    },
    "#lib/stack-processor": {
      "default": "./build/lib/stack-processor/$.js"
    },
    "#lib/task": {
      "default": "./build/lib/task/$.js"
    },
    "#lib/task/task": {
      "default": "./build/lib/task/$$.js"
    },
    "#lib/theme": {
      "default": "./build/lib/theme/$.js"
    },
    "#lib/theme/theme": {
      "default": "./build/lib/theme/$$.js"
    },
    "#lib/vite-plugin-config": {
      "default": "./build/lib/vite-plugin-config/$.js"
    },
    "#lib/vite-plugin-json": {
      "default": "./build/lib/vite-plugin-json/$.js"
    },
    "#lib/vite-plugin-mdx": {
      "default": "./build/lib/vite-plugin-mdx/$.js"
    },
    "#lib/vite-plugin-reactive-data": {
      "default": "./build/lib/vite-plugin-reactive-data/$.js"
    },
    "#lib/vite-plugins": {
      "default": "./build/lib/vite-plugins/$.js"
    },
    "#lib/vite-plugins/vite-plugins": {
      "default": "./build/lib/vite-plugins/$$.js"
    },
    "#lib/vite-virtual": {
      "default": "./build/lib/vite-virtual/$.js"
    },
    "#lib/vite-virtual/vite-virtual": {
      "default": "./build/lib/vite-virtual/$$.js"
    },
    "#template/components/content/$$": {
      "default": "./build/template/components/content/$$.js"
    },
    "#lib/memory-filesystem": {
      "default": "./build/lib/memory-filesystem/$.js"
    },
    "#lib/memory-filesystem/memory-filesystem": {
      "default": "./build/lib/memory-filesystem/$$.js"
    }
  },
  "exports": {
    ".": {
      "default": "./build/exports/index.js"
    },
    "./polen": {
      "default": "./build/exports/polen.js"
    },
    "./react": {
      "default": "./build/exports/react.js"
    },
    "./mdx": {
      "default": "./build/exports/mdx.js"
    },
    "./react-dom/server": {
      "default": "./build/exports/react-dom/server.js"
    },
    "./react/jsx-dev-runtime": {
      "default": "./build/exports/react/jsx-dev-runtime.js"
    },
    "./react/jsx-runtime": {
      "default": "./build/exports/react/jsx-runtime.js"
    },
    "./radix-ui/themes": {
      "default": "./build/exports/radix-ui/themes.js"
    },
    "./radix-ui/react-icons": {
      "default": "./build/exports/radix-ui/react-icons.js"
    }
  },
  "files": [
    "build",
    "src",
    "README.md"
  ],
  "dependencies": {
    "@0no-co/graphql.web": "^1.1.2",
    "@effect/cli": "^0.63.0",
    "@effect/platform": "^0.90.0",
    "@effect/platform-node": "^0.94.0",
    "@graphql-inspector/core": "^6.2.1",
    "@graphql-tools/load": "^8.1.2",
    "@hiogawa/vite-plugin-ssr-css": "^0.0.1",
    "@hono/node-server": "^1.17.1",
    "@mdx-js/mdx": "^3.1.0",
    "@mdx-js/react": "^3.1.0",
    "@mdx-js/rollup": "^3.1.0",
    "@radix-ui/react-icons": "^1.3.2",
    "@radix-ui/themes": "^3.2.1",
    "@rolldown/pluginutils": "1.0.0-beta.29",
    "@rollup/pluginutils": "^5.2.0",
    "@types/jsesc": "^3.0.3",
    "@vitejs/plugin-react": "^4.7.0",
    "@vitejs/plugin-react-oxc": "^0.3.0",
    "@vltpkg/semver": "0.0.0-18",
    "@vue/reactivity": "^3.5.17",
    "@wollybeard/kit": "^0.41.0",
    "@wollybeard/projector": "^0.3.0",
    "ansis": "^4.1.0",
    "clean-stack": "^5.2.0",
    "codehike": "^1.0.7",
    "consola": "^3.4.2",
    "defu": "^6.1.4",
    "effect": "^3.17.0",
    "es-toolkit": "^1.39.7",
    "fuse.js": "^7.1.0",
    "get-port": "^7.1.0",
    "graffle": "8.0.0-next.163",
    "graphql": "^16.11.0",
    "gray-matter": "^4.0.3",
    "hono": "^4.8.5",
    "jsesc": "^3.1.0",
    "jsonc-parser": "^3.3.1",
    "react": "^19.1.0",
    "react-dom": "^19.1.0",
    "react-router": "^7.7.0",
    "rehype-stringify": "^10.0.1",
    "remark": "^15.0.1",
    "remark-frontmatter": "^5.0.0",
    "remark-gfm": "^4.0.1",
    "remark-html": "^16.0.1",
    "remark-parse": "^11.0.0",
    "remark-rehype": "^11.1.2",
    "resolve.imports": "^2.0.3",
    "rolldown": "1.0.0-beta.29",
    "simple-git": "^3.28.0",
    "source-map": "^0.7.4",
    "superjson": "^2.2.2",
    "tinyglobby": "^0.2.14",
    "tsx": "^4.20.3",
    "type-fest": "^4.41.0",
    "typescript": "^5.9.2",
    "unified": "^11.0.5",
    "valtio": "^2.1.5",
    "vfile": "^6.0.3",
    "vite": "npm:rolldown-vite@^7.0.10",
    "vite-plugin-inspect": "^11.3.0",
    "web-tree-sitter": "^0.25.8",
    "youch-core": "^0.3.3",
    "zx": "8.7.1"
  },
  "devDependencies": {
    "@actions/core": "^1.11.1",
    "@actions/exec": "^1.1.1",
    "@actions/github": "^6.0.1",
    "@actions/glob": "^0.5.0",
    "@actions/io": "^1.1.3",
    "@changesets/cli": "^2.29.5",
    "@effect/vitest": "^0.25.0",
    "@molt/command": "^0.9.0",
    "@octokit/core": "^7.0.3",
    "@octokit/types": "^14.1.0",
    "@playwright/browser-chromium": "^1.54.1",
    "@testing-library/react": "^16.3.0",
    "@tsconfig/node-lts": "^22.0.2",
    "@tsconfig/node22": "^22.0.2",
    "@tsconfig/strictest": "^2.0.5",
    "@types/jsdom": "^21.1.7",
    "@types/node": "^24.1.0",
    "@types/react": "^19.1.8",
    "@types/react-dom": "^19.1.6",
    "@types/semver": "^7.7.0",
    "dprint": "^0.50.1",
    "dripip": "^0.10.0",
    "fast-check": "^4.2.0",
    "fs-jetpack": "^5.1.0",
    "get-port-please": "^3.2.0",
    "globals": "^16.3.0",
    "jsdom": "^26.1.0",
    "playwright": "1.54.1",
    "publint": "^0.3.12",
    "semver": "^7.7.2",
    "strip-ansi": "^7.1.0",
<<<<<<< HEAD
    "tree-sitter-graphql-grammar-wasm": "link:/Users/jasonkuhrt/projects/jasonkuhrt/tree-sitter-graphql-grammar-wasm",
    "type-fest": "^4.41.0",
=======
>>>>>>> 3cbb5810
    "typescript": "^5.8.3",
    "vite-tsconfig-paths": "^5.1.4",
    "vitest": "^3.2.4",
    "zod": "3.25.74"
  },
  "packageManager": "pnpm@10.13.1",
  "scripts": {
    "sandbox": "tsx src/sandbox",
    "sandbox:watch": "tsx --watch src/sandbox",
    "sb": "pnpm sandbox",
    "sb:w": "pnpm sandbox:watch",
    "polen": "tsx ./src/cli/index.ts",
    "polen-effect": "tsx ./src/cli-effect/index.ts",
    "test:examples": "playwright test --config 'tests/playwright.config.ts' --project=examples",
    "test:integration": "playwright test --config 'tests/playwright.config.ts' --project=integration",
    "test:unit": "vitest",
    "test:e2e": "vitest tests/e2e",
    "dev": "pnpm build:watch:emit",
    "dev:hive": "pnpm polen dev --project examples/hive",
    "dev:pokemon": "pnpm polen dev --project examples/pokemon",
    "build:clean": "pnpm tsc --build tsconfig.build.json --clean && rm -rf build",
    "build": "tsc --build tsconfig.build.json",
    "build:watch": "tsc --build tsconfig.build.json --watch",
    "build:watch:emit": "pnpm build:watch --noCheck",
    "build:emit": "pnpm build --noCheck",
    "prebuild": "pnpm build:clean",
    "fix:format": "dprint fmt",
    "check:format": "dprint check",
    "check:types": "tsc --noEmit",
    "check:pedantic:package": "publint run --strict",
    "precheck:pedantic:package": "pnpm build",
    "prepublishOnly": "pnpm build",
    "prepack": "pnpm build",
    "build:cli:chmodx": "chmod +x ./build/cli/index.js",
    "postbuild": "pnpm run build:cli:chmodx",
    "test": "vitest",
    "check": "pnpm run '/^check:(?!pedantic:).+/'",
    "checkAll": "pnpm run '/^check:.+/'",
    "fix": "pnpm run '/^fix:.+/'",
    "f": "pnpm run '/^fix:.+/'",
    "fc": "pnpm run '/^fix:.+/' && pnpm run '/^check:(?!pedantic:).+/'",
    "release": "dripip stable",
    "refresh:serena-prompt": "serena print-system-prompt > .claude/prompt.md"
  },
  "bin": "./build/cli/index.js"
}<|MERGE_RESOLUTION|>--- conflicted
+++ resolved
@@ -329,11 +329,8 @@
     "publint": "^0.3.12",
     "semver": "^7.7.2",
     "strip-ansi": "^7.1.0",
-<<<<<<< HEAD
     "tree-sitter-graphql-grammar-wasm": "link:/Users/jasonkuhrt/projects/jasonkuhrt/tree-sitter-graphql-grammar-wasm",
     "type-fest": "^4.41.0",
-=======
->>>>>>> 3cbb5810
     "typescript": "^5.8.3",
     "vite-tsconfig-paths": "^5.1.4",
     "vitest": "^3.2.4",
