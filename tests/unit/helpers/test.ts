--- conflicted
+++ resolved
@@ -1,8 +1,4 @@
-<<<<<<< HEAD
-import { ProjectController } from '@wollybeard/kit'
-=======
 import { Projector } from '@wollybeard/projector'
->>>>>>> e11b77e3
 import { test as base } from 'vitest'
 
 interface Fixtures {
