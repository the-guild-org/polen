import { debug as debugBase } from '#lib/debug/debug.js'
<<<<<<< HEAD
import { ProjectController } from '@wollybeard/kit'
import type { PackageManager } from '@wollybeard/kit'
import { Path } from '@wollybeard/kit'
=======
import type { PackageManager } from '@wollybeard/kit'
import { Path } from '@wollybeard/kit'
import { Projector } from '@wollybeard/projector'
>>>>>>> e11b77e3
import { stripAnsi } from 'consola/utils'
import * as GetPortPlease from 'get-port-please'
import type { ProcessPromise } from 'zx'
import type { ViteUserConfigWithPolen } from '../../../../src/create-configuration.js'
import type { ExampleName } from '../example-name.js'

const projectDir = Path.join(import.meta.dirname, `../../../../`)
const examplesDir = Path.join(projectDir, `/examples`)

export type ExampleController = Awaited<ReturnType<typeof create>>

/**
 * Create a temporary directory with the contents of the chosen example.
 */
export const create = async (parameters: {
  exampleName: ExampleName
  debugMode?: boolean
  polenLink?: PackageManager.LinkProtocol
  portProductionServer?: number
}) => {
  const debug = debugBase.sub(parameters.exampleName)
  debug.toggle(parameters.debugMode ?? false)

  const project = await Projector.create({
    debug,
    package: {
      install: true,
      links: parameters.polenLink && [
        {
          dir: projectDir,
          protocol: parameters.polenLink,
        },
      ],
    },
    scaffold: Path.join(examplesDir, parameters.exampleName),

    scripts: project => ({
      build: async () => {
        return await project.packageManager`run build`
      },
      start: async () => {
        const port = await GetPortPlease.getRandomPort()

        const url = `http://localhost:${port.toString()}`

        const serverProcess = project.packageManager({
          env: { ...process.env, PORT: port.toString() },
        })`run start`

        // todo: If we give some log output from server then we can use that to detect when the server is ready.
        await project.shell`sleep 1`

        return {
          raw: serverProcess,
          stop: async () => {
            await stopServerProcess(serverProcess)
          },
          url,
        }
      },
      dev: async () => {
        const serverProcess = project.packageManager`run dev`

        const logUrlPattern = /(https?:\/\/\S+)/
        for await (const line of serverProcess) {
          const linePlain = stripAnsi(line)
          const url = (logUrlPattern.exec(linePlain))?.[1]
          if (url) {
            return {
              raw: serverProcess,
              stop: async () => {
                await stopServerProcess(serverProcess)
              },
              url,
            }
          }
        }

        throw new Error(`Server process did not output a URL`)
      },
    }),
  })

  const configFile = Path.join(project.layout.cwd, `polen.config.js`)
  const module = await import(configFile) as {
    default: Promise<ViteUserConfigWithPolen>
  }
  const config = await module.default
  debug(`loaded configuration`)

  return {
    ...project,
    name: parameters.exampleName,
    config,
  }
}

export interface ServerProcess {
  raw: ProcessPromise
  stop: () => Promise<void>
  url: string
}

export const stopServerProcess = async (processPromise: ProcessPromise) => {
  processPromise.catch((___error: unknown) => {
    // We cannot achieve a clean exit for some reason so far.
    // console.log(`server process error on kill -----------------`)
    // console.log(error)
    // console.log(`server process error on kill -----------------`)
    // silence
    // throw error
  })
  await processPromise.kill()
}

export const polenDev = async (project: ExampleController) => {
  const serverProcess = project.packageManager`polen dev`

  const logUrlPattern = /(https?:\/\/\S+)/
  for await (const line of serverProcess) {
    const linePlain = stripAnsi(line)
    const url = (logUrlPattern.exec(linePlain))?.[1]
    if (url) {
      return {
        raw: serverProcess,
        stop: async () => {
          await stopServerProcess(serverProcess)
        },
        url,
      }
    }
  }

  throw new Error(`Server process did not output a URL`)
}<|MERGE_RESOLUTION|>--- conflicted
+++ resolved
@@ -1,13 +1,7 @@
 import { debug as debugBase } from '#lib/debug/debug.js'
-<<<<<<< HEAD
-import { ProjectController } from '@wollybeard/kit'
-import type { PackageManager } from '@wollybeard/kit'
-import { Path } from '@wollybeard/kit'
-=======
 import type { PackageManager } from '@wollybeard/kit'
 import { Path } from '@wollybeard/kit'
 import { Projector } from '@wollybeard/projector'
->>>>>>> e11b77e3
 import { stripAnsi } from 'consola/utils'
 import * as GetPortPlease from 'get-port-please'
 import type { ProcessPromise } from 'zx'
