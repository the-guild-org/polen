--- conflicted
+++ resolved
@@ -1,11 +1,6 @@
 import { Api } from '#api/index'
 import type { PackageManager } from '@wollybeard/kit'
-<<<<<<< HEAD
-import { Path } from '@wollybeard/kit'
-import { debugGlobal } from '@wollybeard/kit/debug'
-=======
 import { Debug, Path } from '@wollybeard/kit'
->>>>>>> f9e10171
 import { Projector } from '@wollybeard/projector'
 import { stripAnsi } from 'consola/utils'
 import * as GetPortPlease from 'get-port-please'
