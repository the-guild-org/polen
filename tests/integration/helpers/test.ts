--- conflicted
+++ resolved
@@ -1,9 +1,5 @@
-<<<<<<< HEAD
-import { Path, ProjectController } from '@wollybeard/kit'
-=======
 import { Path } from '@wollybeard/kit'
 import { Projector } from '@wollybeard/projector'
->>>>>>> e11b77e3
 import { test as base } from 'playwright/test'
 import { ViteController } from './vite-controller/index.js'
 
